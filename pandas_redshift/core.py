#!/usr/bin/env python3
from io import StringIO
import pandas as pd
import traceback
import psycopg2
import boto3
import sys
import os


def connect_to_redshift(dbname, host, user, port = 5439, **kwargs):
    # connect to redshift
    global connect, cursor
    connect = psycopg2.connect(dbname = dbname,
                                        host = host,
                                        port = port,
                                        user = user,
                                        **kwargs)

    cursor = connect.cursor()


def connect_to_s3(aws_access_key_id, aws_secret_access_key, bucket, subdirectory = None, **kwargs):
    global s3, s3_bucket_var, s3_subdirectory_var, aws_1, aws_2, aws_token
    s3 = boto3.resource('s3',
                        aws_access_key_id = aws_access_key_id,
                        aws_secret_access_key = aws_secret_access_key,
                        **kwargs)
    s3_bucket_var = bucket
    if subdirectory is None:
        s3_subdirectory_var = ''
    else:
        s3_subdirectory_var = subdirectory + '/'
    aws_1 = aws_access_key_id
    aws_2 = aws_secret_access_key
    if kwargs.get('aws_session_token'):
        aws_token = kwargs.get('aws_session_token')
    else:
        aws_token = ''


def redshift_to_pandas(sql_query):
    # pass a sql query and return a pandas dataframe
    cursor.execute(sql_query)
    columns_list = [desc[0] for desc in cursor.description]
    data = pd.DataFrame(cursor.fetchall(), columns = columns_list)
    return data


def pandas_to_redshift(data_frame,
                       redshift_table_name,
                       column_data_types = None,
                       index = False,
                       save_local = False,
                       delimiter = ',',
                       quotechar = '"',
                       dateformat = 'auto',
                       timeformat = 'auto',
                       region = '',
                       append = False,
<<<<<<< HEAD
                       diststyle = 'even',
                       distkey = '',
                       sort_interleaved = False,
                       sortkey = ''):
=======
                      **kwargs):
>>>>>>> d156fdac
    rrwords = open(os.path.join(os.path.dirname(__file__), \
    'redshift_reserve_words.txt'), 'r').readlines()
    rrwords = [r.strip().lower() for r in rrwords]
    accepted_kwargs = ['ACL', 'Body', 'CacheControl ',  'ContentDisposition', 'ContentEncoding', 'ContentLanguage', 'ContentLength', 'ContentMD5', 'ContentType', 'Expires', 'GrantFullControl', 'GrantRead', 'GrantReadACP', 'GrantWriteACP', 'Metadata', 'ServerSideEncryption', 'StorageClass', 'WebsiteRedirectLocation', 'SSECustomerAlgorithm', 'SSECustomerKey', 'SSECustomerKeyMD5', 'SSEKMSKeyId', 'RequestPayer', 'Tagging' ] # Available parameters for service: https://boto3.readthedocs.io/en/latest/reference/services/s3.html#S3.Client.put_object
    extra_kwargs = {k: v for k, v in kwargs.items() if k in accepted_kwargs and v is not None}
    data_frame.columns = [x.lower() for x in data_frame.columns]
    not_valid = [r for r in data_frame.columns if r in rrwords]
    if not_valid:
        raise ValueError('DataFrame column name {0} is a reserve word in redshift'.format(not_valid[0]))
    else:
        csv_name = redshift_table_name + '.csv'
        if save_local == True:
            data_frame.to_csv(csv_name, index = index, sep = delimiter)
            print('saved file {0} in {1}'.format(csv_name, os.getcwd()))
        # SEND DATA TO S3
        csv_buffer = StringIO()
        data_frame.to_csv(csv_buffer, index = index, sep = delimiter)
        s3.Bucket(s3_bucket_var).put_object(Key= s3_subdirectory_var + csv_name, Body = csv_buffer.getvalue(), **extra_kwargs )
        print('saved file {0} in bucket {1}'.format(csv_name, s3_subdirectory_var + csv_name))
        # CREATE AN EMPTY TABLE IN REDSHIFT
        if index == True:
            columns = list(data_frame.columns)
            if data_frame.index.name:
                columns.insert(0, data_frame.index.name)
            else:
                columns.insert(0, "index")
        else:
            columns = list(data_frame.columns)
        if column_data_types is None:
            column_data_types = ['varchar(256)'] * len(columns)
        columns_and_data_type = ', '.join(['{0} {1}'.format(x, y) for x,y in zip(columns, column_data_types)])
        if append is False:
            create_table_query = 'create table {0} ({1})'.format(redshift_table_name, columns_and_data_type)
            if len(distkey) == 0:
                # Without a distkey, we can set a diststyle
                if diststyle not in ['even', 'all']:
                    raise ValueError("diststyle must be either 'even' or 'all'")
                else:
                    create_table_query += ' diststyle {0}'.format(diststyle)
            else:
                # otherwise, override diststyle with distkey
                create_table_query += ' distkey({0})'.format(distkey)
            if len(sortkey) > 0:
                if sort_interleaved:
                    create_table_query += ' interleaved'
                create_table_query += ' sortkey({0})'.format(sortkey)
            print(create_table_query)
            print('CREATING A TABLE IN REDSHIFT')
            cursor.execute('drop table if exists {0}'.format(redshift_table_name))
            cursor.execute(create_table_query)
            connect.commit()
        # CREATE THE COPY STATEMENT TO SEND FROM S3 TO THE TABLE IN REDSHIFT
        bucket_name = 's3://{0}/{1}'.format(s3_bucket_var, s3_subdirectory_var + csv_name)
        s3_to_sql = """
        copy {0}
        from '{1}'
        delimiter '{2}'
        ignoreheader 1
        csv quote as '{3}'
        dateformat '{4}'
        timeformat '{5}'
        access_key_id '{6}'
        secret_access_key '{7}'
        """.format(redshift_table_name, bucket_name, delimiter, quotechar, dateformat, timeformat, aws_1, aws_2)
        if region:
            s3_to_sql = s3_to_sql +  "region '{0}'".format(region)
        if aws_token != '':
            s3_to_sql = s3_to_sql +  "\n\tsession_token '{0}'".format(aws_token)
        s3_to_sql = s3_to_sql + ';'
        print(s3_to_sql)
        # send the file
        print('FILLING THE TABLE IN REDSHIFT')
        try:
            cursor.execute(s3_to_sql)
            connect.commit()
        except Exception as e:
            print(e)
            traceback.print_exc(file=sys.stdout)
            connect.rollback()
            raise



def exec_commit(sql_query):
    cursor.execute(sql_query)
    connect.commit()


def close_up_shop():
    global connect, cursor, s3, s3_bucket_var, s3_subdirectory_var, aws_1, aws_2, aws_token
    cursor.close()
    connect.commit()
    connect.close()
    try:
        del connect, cursor
    except:
        pass
    try:
        del s3, s3_bucket_var, s3_subdirectory_var, aws_1, aws_2, aws_token
    except:
        pass

#-------------------------------------------------------------------------------<|MERGE_RESOLUTION|>--- conflicted
+++ resolved
@@ -58,14 +58,11 @@
                        timeformat = 'auto',
                        region = '',
                        append = False,
-<<<<<<< HEAD
                        diststyle = 'even',
                        distkey = '',
                        sort_interleaved = False,
-                       sortkey = ''):
-=======
+                       sortkey = '',
                       **kwargs):
->>>>>>> d156fdac
     rrwords = open(os.path.join(os.path.dirname(__file__), \
     'redshift_reserve_words.txt'), 'r').readlines()
     rrwords = [r.strip().lower() for r in rrwords]
